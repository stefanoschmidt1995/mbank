\documentclass[twocolumn,showpacs,preprintnumbers,nofootinbib,prd,
superscriptaddress,10pt]{revtex4-1}

\usepackage{amsmath,amssymb}
\usepackage{amsfonts}
\usepackage[normalem]{ulem}
\usepackage{textcomp}
\usepackage{hyperref}
\usepackage{enumitem}
\usepackage{bm}
\usepackage{afterpage}
\usepackage{graphicx}
\graphicspath{{img/}} %setting img path
\usepackage{psfrag}
\usepackage{mathtools}
\usepackage{tensor}
\usepackage{layouts}
\usepackage{DejaVuSans}
\usepackage{epstopdf}
\usepackage[usenames,dvipsnames]{xcolor}
\usepackage[utf8]{inputenc}
\usepackage{multirow}
\usepackage{algpseudocode}
\usepackage{algorithm}
\usepackage{algorithmicx}
\usepackage{rotating}
\usepackage{tabularx}
\usepackage{ragged2e}
\usepackage{blindtext}
\usepackage{graphicx}
\usepackage{siunitx}
	\sisetup{output-decimal-marker={.}}

	%To define a global variable in the algorithm
\algdef{SE}[VARIABLES]{Variables}{EndVariables}
   {\algorithmicvariables}
   {\algorithmicend\ \algorithmicvariables}
\algnewcommand{\algorithmicvariables}{\textbf{global variables}}
	
	%some math symbols
\newcommand{\R}{\mathbb{R}}
\newcommand{\N}{\mathbb{N}}
\DeclareMathOperator{\sign}{sign}
\renewcommand{\d}[1]{\ensuremath{\operatorname{d}\!{#1}}}
\renewcommand{\dvol}[2]{\ensuremath{\operatorname{d}^{#2}\!{#1}}}
%argmin and argmax
\DeclareMathOperator*{\argmax}{arg\,max}
\DeclareMathOperator*{\argmin}{arg\,min}

\newcommand{\scalar}[2]{\langle #1|#2 \rangle}
\newcommand{\scalarnonorm}[2]{\langle #1|#2 \rangle_{\text{not normalized}}}
\newcommand{\rescalar}[2]{( #1|#2 )}
\newcommand{\imscalar}[2]{[ #1|#2 ]}

% comments command
\newcommand{\stefano}[1]{{\textcolor{blue}{\texttt{SS: #1}} }}
\newcommand{\sarah}[1]{{\textcolor{red}{\texttt{SC: #1}} }}
\newcommand{\oldnewtxt}[2]{\sout{#1}\textcolor{red}{#2}}

\begin{document}

	%%%%%%%%%%%%%%%%%%%%%%%%%%%%%%%%% ABSTRACT
\begin{abstract}
	See paper plan: \href{https://docs.google.com/document/d/1O8z0aDlXtV0LyrtK60vaQDzk9iiCsrjj1ThRGX1tX-0/edit}{google-doc}

\end{abstract}
	
	%%%%%%%%%%%%%%%%%%%%%%%%%%%%%%%%% TITLE
	\title{Metric bank placement}
	\author{Stefano \surname{Schmidt}}
		\email{s.schmidt@uu.nl}
        \affiliation{Nikhef, Science Park 105, 1098 XG, Amsterdam, The Netherlands}
        \affiliation{Institute for Gravitational and Subatomic Physics (GRASP),
Utrecht University, Princetonplein 1, 3584 CC Utrecht, The Netherlands}
        
        %
	\author{Sarah \surname{Caudill}}
		\email{s.e.caudill@uu.nl}
        \affiliation{Nikhef, Science Park 105, 1098 XG, Amsterdam, The Netherlands}
        \affiliation{Institute for Gravitational and Subatomic Physics (GRASP),
Utrecht University, Princetonplein 1, 3584 CC Utrecht, The Netherlands}
	\maketitle

	\tableofcontents

	%%%%%%%%%%%%%%%%%%%%%%%%%%%%%%%%% BODY 
\section{Introduction}

As the gravitational waves astronomy enters in a mature state, the parameter space of Binary Black Holes (BBH) being searched in the interferometer data is constantly increasing. There are already searches targerting the parameter space of sub-solar mass black holes (BH) \cite{}, primordial BHs \cite{} and intermediate mass BHs. Moreover, there is a growing interests in searching for precessing signals and eccentric binaries.
All these efforts requires to generate accurate templates banks that covers the parameter space of interests. This is a highly non trivial and computationally expensive, task and its accuracy is crucial for the outcome of the searches.

The most widely used approach to bank generation ({\it stochastic} method) consists in scattering templates around the parameter space with a rejection technique \sarah{we should cite sbank papers here; think this is the main one: https://arxiv.org/abs/1210.6666}. A proposed template is included in the bank only if its distance between all the other templates is smaller than a given user defined threshold. While this method is very accurate and proved to work in many situation, it is very time consuming. Indeed it requires to generate a huge number of BBH waveforms template and to perform extensive match computations.
As we are moving toward larger banks, that cover more exotic parameter space, such approach may become unfeasibly expensive.

For this reason, there has been a recent growing interest on metric template placing. Such methods rely on approximating the match between two waveforms with a bilinear form. Despite being approximate, this approach allow for a (much) faster template placing that may overcome some of the major limitations of the standard stochastic placement algorithm.
Following the seminal work by Owen \cite{owen_metric}, a large number of approaches that use metric approximation (in some form) have been introduced.

In this work, we develop a novel approach to template placing based on the metric approximation of the match.
Our method is specifically designed for dealing with high-dimensional (more than 4 dimensional) template banks of precessing signals. This makes it particulary suitable for investigating exotic regions for BBH parameter space, enabling generation of banks for precessing and eccentric signals. In such situation, where an established standard bank does not exist, it is crucial to allow for a fast, yet accurate, exploration of different bank configuration.

Our model constructs an internal representation of the paramter space of interests, computes the metric for distance computation and exploits this for fast template placing. \sarah{This is nice. I think you will want to have maybe a diagram that gives an overview of the whole package. For instance, to show how the bank code and injection code can make a workflow that gives you a validated bank.}
The approach is implemented in an open-source python package \texttt{mbank}, freely available on GitHub\footnote{
It available at the repository: \href{https://github.com/stefanoschmidt1995/mbank}{stefanoschmidt1995/mbank}}.
The package offers support for tiling the parameter space of interests and placing templates with an user given average spacing. Moreover, it offers an injection helper that allows for a very fast validation of the bank.
It is designed to run in parallel the most heavy computations.
As a summary, \texttt{mbank} is implemented to be:
\begin{itemize}
	\item Extremely fast \sarah{This will need to be bench-marked. Do you have some timing numbers already?}
	\item Suitable for large banks and high dimensional {\it exotic} parameter space
	\item Fairly accurate
\end{itemize}
\stefano{Shall you explicitly say a common use case??}

The rest of this paper is devoted to present and validate \texttt{mbank}.
In sec.~\ref{sec:methods} we present the details of the bank generation algorithm.
Section~\ref{sec:validation} will be devoted to the validation of the performance of the code. We will focus on the comparison with the widely used stochastic placement code \texttt{sbank}.
To demostrate the capabilities of \texttt{mbank}, we will employ our code to generate two large banks of exotic regions of parameter space: a bank of precessing signals and a bank of eccentric signals. This will be the topic of sec.~\ref{sec:bank_generation}.
Finally, in sec.~\ref{sec:conclusion} we will present some conclusive remarks on our work, with particular attention to future prospects.

	%%%%%%%%%%%%%%%%%%%%%%%%%%%%%%%%%
\section{Methods} \label{sec:methods}

\stefano{This introductory part must be trimmed a lot}
When searching for a BBH signal in the gravitational waves data, it is custom to used a frequentist detection statistics $\Lambda$. It is a measure of the probability ratio between the hypothesis that a signal $s$ is buried in the data and the hypotesis that only noise $n$ is inside th data $d$. In symbols:
\begin{equation}
	\Lambda(\theta) = \log\frac{p(s(\theta)|d)}{p(n|d)}
\end{equation}
where we assume that the signal model is parameterized by a set of parameters $\theta$.
For every given observation time, the search consists in maximizing such probability with respect to $\theta$. 
The generic eccentric BBH signal registered at detector is characterized by 17 quantitities. Luckily, it turns out that one is able to maximize analytically over some of them. For the other quantities, a brute force approach is required: to find the maximum, $\Lambda(\theta)$ is evaluated on a large set of values, usually called {\it template bank}. 

In principle, a template for a generic BBH gravitational waves signal can depend on a set of 12 physical quantities: two BH masses ($m_1$, $m_2$), two 3 dimensional spins $s_1$, $s_2$), the inclination angle $\iota$, the reference phase $\phi$, the eccentricity $e$ of the orbit and the mean periastron anomaly $a$.

Of course, based on some experimental assumptions on the nature of the signal such space can be further reduced to a limited sub-space. Moreover, in some situation is might be possible to maximize analitically the likelihood over certain quantities\footnote{
For example, a common situation is when we look for a non-precessing BBH and we neglect the Higher Order Modes of the waveforms. In this situation, the paramters space to search by brute force has only 4 dimensions (the two masses and the two z components of the spins).}.
In such cases, the parameters that do not enter the bank can be freely neglected (i.e. set to $0$).

It is useful, to think of the BBH parameter space as a D-dimensional manifold $\mathcal{B}_D$ embedded in a large 12 dimensonal manifold $\mathcal{B}$: each point of the manifold corresponds to a GW signal. The number $D$ of dimensions depends on the BBH variables under consideration.

Placing templates on $\mathcal{B}_D$ is a highly non-trivial task, as one has to struggle to ensure a good coverage (to avoid missing any signal) while keeping a low number of templates (to save computational power).
Throughtout the years many different techniques have been devised to achieve such goal.

The general approach consist in equipping $\mathcal{B}_D$ with a distance (called {\it match}) and then placing templates so that they:
\begin{itemize}
	\item cover all the manifold
	\item their mutual distance is as close as possible to a target distance
\end{itemize}
Computing the match (distance) between two templates is a very computationally expensive task, as it requires to generate two templates waveforms for its evaluation. With current waveform generation methods, this operation is very slow and generating a reliable bank can take up to weeks of computation.

This works develops a novel approach to template placing. It is focused on the generation of a high dimensional ($D>4$) banks.
The bank generation (i.e. the placing of templates) is articulated in three logical steps:

\begin{enumerate}
	\item Construction of a metric approximation of the match between templates. This makes $\mathcal{B}_D$ and euclidean manifold.
	\item Creation of a tiling (cover) for the manifold. In each tile the metric is approximately constant.
	\item Placing the templates according to the tiling
\end{enumerate}

Although the template placing is only approximately optimal, this method is order of magnitude faster than the standard approachs, as it avoids to compute a large number of waveforms. For this reason, it allows the creation of large banks on a high dimensional parameter space.
We will devote the rest of this section to go through all the details of the steps above.

\subsection{The metric} \label{sec:metric}

In this section we define a metric distance on the manifold of templates $\mathcal{B}_D$. Such metric approximates the {\it match} between templates and can be used a fast-to-compute surrogate. We will also derive an explicit expression for the metric in terms of the waveform and its gradients.

We can introduce a complex \textit{scalar product}\footnote{
Technically, this is a scalar product on the $L^2$ space of the waveforms $h$ and not (yet) on the D-manifold of the parameters
} between two \textit{waveforms} $h$ as:

\begin{equation} \label{eq:scalar_product}
	\scalar{h(\theta_1)}{h(\theta_2)} = 4 \int_{-\infty}^{\infty} \d{f} \frac{\tilde{h}_+^*(f;\theta_1) \tilde{h}_+(f;\theta_2)}{S_n(f)}
\end{equation}

where $h_+(\cdot; \theta)$ denotes the plus polarization of the waveform evaluated at the point $\theta$ of the manifold, $\tilde{\phantom{h}}$ denotes the Fourier transform and $S_n(f)$ is the power spectral density.
It is important to note that the parameters $\theta$ may not fully specify the BBH parameter space: in this case, the expression $h(\theta)$ assumes that the waveform is generated at some default constant paramters for the quantities not constrained by $\theta$.
We also define $\rescalar{h_1}{h_2} = \Re\scalar{h_1}{h_2}$ and $\imscalar{h_1}{h_2} = \Im\scalar{h_1}{h_2}$.

A waveform $h(\theta)$ can be normalized using the scalar product above:
\begin{equation} \label{eq:normalization}
	\hat{h}(\theta) = \frac{h(\theta)}{\scalar{h(\theta)}{h(\theta)}}.
\end{equation}
If the scalar product is computed between two normalized WFs $\hat{h}$, it will take values between $0$ and $1$.

While eq.~\eqref{eq:scalar_product} can be already used to equip the manifold with a distance, it is more common, due to the details of the statistics used for searches \cite{something}, to introduce a different distance on the manifold.
For each parameter $t$, we define the overlap $\mathcal{O}(\theta_1,\theta_2, t)$ between normalized WFs as:
\begin{align}\label{eq:overlap}
	\mathcal{O}(\theta_1,\theta_2, t) &= \left\| \int\limits_{-\infty}^{+\infty} \d{f} \frac{\tilde{\hat{h}}^*(f;\theta_1)\tilde{\hat{h}}(f;\theta_2) e^{i2\pi ft}}{S_n(f)} \right\| \nonumber\\
	&= \left\| \scalar{\hat{h}(\theta_1)}{\hat{h}(\theta_2)e^{i 2\pi ft}} \right\| 
\end{align}
where, with a slight abuse of notation, we defined $\hat{h}(\theta)e^{i 2\pi ft}$ to be the waveform $\hat{h}(\theta)$ traslated by a constant time $t$.

Based on the overlap, we can eventually define the {\it match} as:
\begin{align}\label{eq:match}
	\mathcal{M}&(\theta_1,\theta_2) = \max_t \mathcal{O}(\theta_1,\theta_2, t) \\
	&= \max_t \sqrt{ \rescalar{\hat{h}(\theta_1)}{\hat{h}(\theta_2)e^{i 2\pi ft}}^2 + \imscalar{\hat{h}(\theta_1)}{\hat{h}(\theta_2)e^{i2\pi ft}}^2 }  \nonumber 
\end{align}

The match definition is motivated by the expression of the detection statistics \cite{something} in use for non-precessing signals. It takes values in the range $[0,1]$ and trivially $\mathcal{M}&(\theta,\theta) = 1$.
It can be used to define a {\it distance}\footnote{
From a strict geometrical point of view, this is not a distance since it does not satisfy triangular inequality. However, this does not affect its effectivness in measuring the ``dissimilarity" between two waveforms, hence two points of the manifold.}
on the D-manifold $\mathcal{B}_D$:
\begin{align}\label{eq:distance}
	d(\theta_1,\theta_2) = \sqrt{1 - \mathcal{M}(\theta_1,\theta_2)}
\end{align}
The distance above is also called {\it mismatch}.

As any smooth function, the mismatch can be approximated by a bilinear form in the neighbourhood of any given point $\theta$. Such bilinear form is represented by a $D\times D$ matrix $M(\theta)$ such that\footnote{
In this expression and everywhere else, we assume Einstein summation convention for vector product.}:
\begin{align}\label{eq:metric_definition}
	d^2(\theta_1,\theta_2) = 1 - \mathcal{M}(\theta_1,\theta_2) \simeq M(\theta)_{ij} \Delta\theta_i \Delta\theta_j
\end{align}
where $\Delta\theta = \theta_1-\theta_2$ is a D-dimensional vector.
The distance induced by the metric approximates the distance between two points of the manifold.

The metric depends on the gradients $\partial_i h(\theta)$ of the waveform and has the following expression:
\begin{equation}\label{eq:metric_expression}
	M(\theta) = - \frac{1}{2} \left( H_{ij} - \frac{H_{ti}H_{tj}}{H_{tt}} \right)
\end{equation}
where $H(\theta)$ is the Hessian of the overlap eq.~\eqref{eq:overlap} (a $D+1$ square matrix). Note that the metric is positive definite.
The details of the computation of the Hessian in terms of the gradients of the waveform are presented in appendix \ref{app:metric}.
The full expression is given in eqs.~\eqref{eq:H_tt_grad}-\eqref{eq:H_ij_grad}.

For most of the waveforms available, the gradients can be evaluated with finite difference methods. For a limited number of Machine Learning based waveform model \cite{something}, such gradients are available analytically (thus speeding up the computation).
The validity and the limitation of eq.~\eqref{eq:metric_definition} will be scrutined in sec.\ref{sec:metric_accuracy}.

Equipped with the metric eq.~\eqref{eq:metric_expression}, the manifold $\mathcal{B}_D$ becomes an Euclidean manifold with line element:
\begin{equation}\label{eq:line_element}
	\d{s^2} = M_{ij}(\theta) \d{\theta_i} \d{\theta_j}
\end{equation}
We can then use standard results from differential geometry to compute distances and volumes. In particular, the volume of a subset $\mathcal{T}$ (tile) of the manifold can be computed as:
\begin{equation}\label{eq:volume_tile}
	\text{Vol}(\mathcal{T}) = \int_\mathcal{T} \dvol{\theta}{D} \; \sqrt{|M(\theta)|}
\end{equation}
where $|\cdot|$ denotes the determinant of a matrix.

It is important to realize that, as any Taylor expansion, this approximation holds only when ${\Delta\theta_i << 1 \; \forall i}$.
\stefano{Keep writing here... Or state this somewhere...}


As a final remark, we note that other definitions for the match are possible (see e.g. \cite{sky_maxed,symphony}). These are motivated by different expressions for the detection statistics, which depends on the assumptions made on the signal (i.e. precessing or eccentric signals or with Higher Order Modes). Here we limit to use the ``vanilla" expression~\eqref{eq:match} for aligned spins BBH (for which $\tilde{h}_+ \propto i \tilde{h}_\times$), even for cases where it does not hold. We expect the error introduced by this to be negligible.

\subsection{The tiling} \label{sec:tiling}

In principle the metric is a continuos quantity, defined at every point of the space. However, as the computation of the metric is expensive it is unfeasible to compute the metric at every point of the space.
For this reason, the parameter space of interests (geometrically the manifold $\mathcal{B}_D$) should be divided into different {\it tiles} (subset). The assumption is that, in each tile, the metric can be approximated as a constant.
The validity of this assumption will be assesed in sec.~\ref{sec:tiling_accuracy}.

To simplify the geometry (and make the computation faster), we only consider hyper-cubes as tiles. A tile $\mathcal{T}$ is then an ordered couple:
\begin{equation} \label{eq:tile}
	\mathcal{T} = \left(R_{[\theta_{min}, \theta_{max}]}, M \right)
\end{equation}
where $R_{[\theta_{min}, \theta_{max}]}$ is an hyper-cube (rectangle) with extrema $\theta_{min/max}$ and where $M$ is the metric evaluated at the center of the tile $\frac{\theta_{min}+\theta_{max}}{2}$.

To tile the space we use the recursive \texttt{SplitTile} function described in alg.~\ref{alg:tiling}.
Given an initial tile, covering the whole space of interests, the algorithm returns a list of tiles, which gives a finer cover of the original space.
The number of tiles used is controlled by a threshold $V_{max}$ on $V_{tile}$, which is an indirect measure of the (metric) volume. It is defined as:
\begin{equation} \label{eq:templates}
	V_{tile} = \frac{Vol(R_{[\theta_{min}, \theta_{max}]}) \sqrt{|M|}}{0.1^D}
\end{equation}
where $0.1$ is a reference distance.
$V_{tile}$ has a straightforward interpretation: under certain assumptions (see sec.~\ref{sec:template_placing}), it is the number of templates that should lie into the tile if their spacing is exactly $0.1$.
Setting a threshold value on $V_{tile}$ makes sure that all the tiles cover approximately the same volume, thus hosting the same number of templates: the smaller $V_{max}$ the more accurate is the coverage of the space (hence the higher is the computational cost).

As we limit to rectangular tiles, \texttt{mbank} is not able to deal with a non rectangular boundaries for the parameter space. This is of course a strict limitation, as the typical user may want to impose non cubic boundaries. However, due to the speed of the bank generation, a feasible approach to overcome such restriction is to generate the bank on a large domain of interest and imposing any non-linear boundary as a post processing step. \stefano{shall we implement this??? Given the new random approach it shouldn't be too difficult...}

\begin{algorithm}[t!]
\caption{Tiling generation function}
\flushleft
\hspace*{\algorithmicindent} \textbf{Input}: A tile $\mathcal{T} = \left(R, M\right)$ \\
\hspace*{\algorithmicindent} \textbf{Output}: A list of tiles
\begin{algorithmic}
	\Procedure{SplitTile}{$\mathcal{T}$, $V_{max}$}
	  \If{$V_{max}<V_{tile}$}
	  	\State\Return [$\mathcal{T}$]
	  \Else
	    \State $d \gets $ smaller (metric) dimension of $R$
	    \State $R_{left}, R_{center}, R_{right} \gets $ 3 equal volume rectangles generated splitting $R$ along dimension $d$ 
	    \State $M_{left}, M_{center}, M_{right} \gets $ metric evaluated at the center of each rectangle
	  	\State $\mathcal{T}_{left},\mathcal{T}_{center}, \mathcal{T}_{right} \gets \left( R_{left}, M_{left}\right) \right),$
	  		$\left( R_{center}, M_{center}\right) \right),$ $\left( R_{right}, M_{right}\right) \right)$
%	  	\State $\mathcal{T}_{left} \gets \left( R_{left}, M_{left}\right) \right)$
%	  	\State $\mathcal{T}_{center} \gets \left( R_{center}, M_{center}\right) \right)$
%	  	\State $\mathcal{T}_{right} \gets \left( R_{right}, M_{right}\right) \right)$
		\State\Return{[\Call{SplitTile}{$\mathcal{T}_{left}$}, \Call{SplitTile}{$\mathcal{T}_{center}$}, \Call{SplitTile}{$\mathcal{T}_{right}$}]}
 	  \EndIf
	\EndProcedure
\end{algorithmic}
\label{alg:tiling}
\end{algorithm}

\subsection{Template placing} \label{sec:template_placing}

Once a tiling is available, we need to place the templates that will be part of the bank.
As it is common, the input parameter controlling the number of templates (and their spacing) is the so-called {\it minimum match} $MM$. It is defined as the minimum tolerable match that a random injection (inside the relevant space) must have with the templates of the bank.
The optimal template arrangment should be on a grid with constant spacing $d(MM)$. While for some methods arranging templates on a grid may be hard, the grid spacing $d(MM)$ still makes sense as an {\it average} spacing.

Following an argument by Owen \cite{owen_metric}, the optimal distance between templates should be:
\begin{equation}
	d(MM) = 2 \sqrt{\frac{1-MM}{D}}
\end{equation}
This will be the input to any template placing method.

Several templates methods have been implemented, each of which has their strength. The available placing methods (and their pros and cons) are listed in Table~\ref{tab:placing_methods}.

Below we describe briefly each of them. The recommended one is ...

\paragraph{Random}\label{par:random}
\paragraph{Geometric}\label{par:geometric}
\stefano{Do we want to do an appendix for the geometric placement? \ref{app:placing}}
\paragraph{Stochastic}\label{par:stochastic}
\paragraph{Geo-Stochastic}\label{par:geostochastic}
\paragraph{Tile-Stochastic}\label{par:tilestochastic}
\paragraph{Uniform}\label{par:uniform}
\stefano{Where do we want to say that Owen law is very limited in scope??}
\paragraph{Iterative}\label{par:iterative}


\begin{table}[t!]
	\centering
	 \begin{tabular}{l c c c} 
	 \hline
	 \phantom{Method} & Single Tile & Multiple Tiles & Speed \\
	 \hline
	 Random & 6 & 87837 & 787 \\ 
	 Geometric & 7 & 78 & 5415 \\
	 Stochastic & 545 & 778 & 7507 \\
	 Geo-Stochastic & 545 & 18744 & 7560 \\
	 Tile-Stochastic & 88 & 788 & 6344 \\ 
	 Uniform & 88 & 788 & 6344 \\ 
	 Iterative & 88 & 788 & 6344 \\ 
	 \hline
	 \end{tabular}
	 \caption{A {\it qualitative} comparison of the different placing methods implemented \stefano{We need to think about this...}}
 	 \label{tab:placing_methods}
\end{table}

	%%%%%%%%%%%%%%%%%%%%%%%%%%%%%%%%%
\section{Validation} \label{sec:validation}

\sarah{Here we will want a few different types of tests and plots:\\
* You will want some plots showing what the template banks look like\\
* Might also be nice to zoom in on a cell or demonstrate some of the details of the bank placement with a plot or two\\
* You will want to describe the injection set used to test the coverage of each bank you make (could use a table for this)\\
* You will want a plot showing the recovery of these injections as a function of their parameter space (see for example Fig 7-11 here: https://arxiv.org/pdf/1812.05121.pdf)\\
* You will want a plot showing the speed of your code compared to a conventional method (the benchmarking I mentioned earlier) \\
* 
 }

\subsection{Metric accuracy} \label{sec:metric_accuracy}

\begin{figure}[h]
<<<<<<< HEAD
	\includegraphics{metric_accuracy}
	\caption{Metric accuracy, for different variable formats}
=======
	\includegraphics{metric_accuracy_Mq_s1z_s2z}
	\caption{Metric accuracy, for different variable formats \sarah{what are the different colors here?}}
>>>>>>> 9274aa16
	\label{fig:metric_accuracy}
\end{figure}

Histogram with the actual match for points with a constant metric match

\subsection{Tiling accuracy} \label{sec:tiling_accuracy}

\begin{figure}[h]
	\includegraphics{tiling_accuracy_test}
	\caption{Tiling accuracy}
	\label{fig:tiling_accuracy}
\end{figure}

Compute the match computed with the tiling vs the actual match.

\subsection{Comparison with \texttt{sbank} }

\begin{figure}[h]
	\includegraphics{bank_scaling_nonprecessing_geometric}
	\caption{Scaling for the bank, compared with sbank}
	\label{fig:bank_scaling}
\end{figure}

Generating 2/3 small non-precessing banks with both \texttt{mbank} and \texttt{sbank}.
Comparison based on:
	\begin{itemize}
		\item size
		\item effectualness
		\item speed
	\end{itemize}

Include scaling plots.

	%%%%%%%%%%%%%%%%%%%%%%%%%%%%%%%%%
\section{Bank generation: two case studies} \label{sec:bank_generation}

Useful to present the features of these two banks generated?

\subsection{A precessing bank}
This could be the bank we use for precessing searches.

\subsection{An eccentric bank}
This could be a nonspinning, eccentric bank. It should have 500K templates for a reasonable range of masses.

\section{Final remarks and future prospects} \label{sec:conclusion}
Usual stuff

	%%%%%%%%%%%%%%%%%%%%%%%%%%%%%%%%% ACKNOWLEDGMENTS
        \begin{acknowledgments}
         
          WRITEME...
        \end{acknowledgments}

	%%%%%%%%%%%%%%%%%%%%%%%%%%%%%%%%% APPENDIX
\appendix
\section{Details of the metric computation}\label{app:metric}

In this appendix we report the details of the derivation of the expression~\eqref{eq:metric_expression}, as well as the computation of the Hessian $H$ of the overlap eq.~\eqref{eq:overlap} in terms of the gradients of the waveform $h(\theta)$. 

We begin by expanding the quantity $\mathcal{M}(\theta,\theta +\Delta\theta)$ for $\Delta\theta$ around $0$. Since the $\mathcal{M}(\theta,\theta +\Delta\theta)$ has a maximum for $\Delta\theta = 0$, the leading term is quadratic in $\Delta\theta$.
We obtain:
\begin{align} \label{eq:metric_derivation}
	&\mathcal{M}(\theta,\theta +\Delta\theta) = \max_{\Delta t} \mathcal{O}(\theta, \theta + \Delta\theta, \Delta t) \nonumber\\
	& =	\max_{\Delta t} \left\{ 1+ \frac{1}{2}\left[ \partial_{ij}\mathcal{O} \Delta\theta_i \Delta\theta_j + 2  \partial_{it}\mathcal{O} \Delta\theta_i \Delta t + \partial_{tt}\mathcal{O} (\Delta t)^2 \right] \right\}  \nonumber \\
	&= 1 + \frac{1}{2}\left[ \partial_{ij}\mathcal{O} - \frac{\partial_{it}\mathcal{O} \partial_{jt}\mathcal{O}}{\partial_{tt}\mathcal{O}}\right] \Delta\theta_i \Delta\theta_j
\end{align}
where all the derivatives are evaluated at ${\Delta\theta = \Delta t = 0}$ and the explicit time maximization yields
${\Delta t = -\frac{\partial_{it}\mathcal{O} \Delta\theta_i}{\partial_{tt}\mathcal{O}}}$.

From the above eq.~\eqref{eq:metric_derivation}, we can read the expression for the metric in eq.~\eqref{eq:metric_expression} recognizing in the derivatives $\partial\partial\mathcal{O}|_{\Delta\theta, \Delta t = 0}$ the components of the Hessian matrix $H$ of the overlap.

We now compute the Hessian of the overlap as a function of the gradients of the {\it normalized} waveforms.
We have\footnote{
A constant factor in front of the frequency in the fourier transform does not affect the result. For this reason, we dropped the constant $2\pi$ in the exponential.}:
\begin{align}
	\partial_i \mathcal{O} &= \frac{1}{\mathcal{O}} \left[ \rescalar{\hat{h}}{\hat{h}e^{ift}}\rescalar{\hat{h}}{\partial_i\hat{h}e^{ift}} + \imscalar{\hat{h}}{\hat{h}e^{ift}}\imscalar{\hat{h}}{\partial_i\hat{h}e^{ift}} \right]\\
	\partial_t \mathcal{O} &= \frac{1}{\mathcal{O}} \left[ \rescalar{\hat{h}}{\hat{h}e^{ift}}\rescalar{\hat{h}}{\hat{h}if e^{ift}} + \imscalar{\hat{h}}{\hat{h}e^{ift}}\imscalar{\hat{h}}{\hat{h}if e^{ift}} \right]
\end{align}
Differentiating another time, after some rearrengments, we get:
\begin{align}
H_{tt} &= \frac{\partial^2 \mathcal{O}}{\partial t \partial t } \left|_{\Delta\theta, t = 0}
								= \rescalar{\hat{h}}{\hat{h}f}^2 - \rescalar{\hat{h}}{\hat{h}f^2} \label{eq:H_tt}\\
H_{ti} &= \frac{\partial^2 \mathcal{O}}{\partial \Delta \theta_i \partial t } \left|_{\Delta\theta, t = 0}
								= - \imscalar{\hat{h}}{\partial_i \hat{h}f} + \imscalar{\hat{h}}{\partial_i\hat{h}} \rescalar{\hat{h}}{\hat{h}f} \label{eq:H_ti}\\
H_{ij} &= \frac{\partial^2 \mathcal{O}}{\partial \Delta \theta_i \partial \Delta \theta_j }\left|_{\Delta\theta, t = 0}
								= \rescalar{\hat{h}}{\partial_i\partial_j\hat{h}} +\imscalar{\hat{h}}{\partial_i\hat{h}} \imscalar{\hat{h}}{\partial_j\hat{h}} \label{eq:H_ij}
\end{align}

To move further, we express the normalized waveform derivatives in terms of the non normalized ones. We get:
\begin{align*}
	\bullet&\quad \partial_i \scalar{h}{h} = \scalar{\partial_i h}{h}+ \scalar{h}{\partial_i h} = 2 \rescalar{h}{\partial_i h} \\
	\bullet&\quad \partial_i \hat{h} =\frac{1}{\rescalar{h}{h}^{3/2}} \left[ \rescalar{h}{h}\partial_i h -  \rescalar{h}{\partial_i h} h \right]	\\
	\bullet &\quad \partial_i \partial_j \hat{h} = \frac{1}{\rescalar{h}{h}^{1/2}} \partial_{ij}h 	+3 \frac{1}{\rescalar{h}{h}^{5/2}} \rescalar{h}{\partial_i h}\rescalar{h}{\partial_j h}h \\
	&- \frac{1}{\rescalar{h}{h}^{3/2}} \left[\rescalar{h}{ \partial_{ij} h} h + \rescalar{\partial_i h}{\partial_j h}  h
		+2\rescalar{h}{\partial_{(i} h} \partial_{j)} h \right]
\end{align*}
where $A_{(ij)} = \frac{1}{2}(A_{ij}+A_{ji})$ denotes symmetrization.

Plugging this into the equations~\eqref{eq:H_tt}-\eqref{eq:H_ij}, we get:
\begin{align}
	H_{tt} &= \frac{1}{\rescalar{h}{h}^{2}} \rescalar{{h}}{{h}f}^2 - \frac{1}{\rescalar{h}{h}} \imscalar{h}{{h} f^2 } \label{eq:H_tt_grad} \\
	H_{ti} &= \frac{1}{\rescalar{h}{h}^{2}} \Big\{ \imscalar{h}{\partial_i {h}} \rescalar{{h}}{{h}f} +\rescalar{h}{\partial_i {h}} \imscalar{h}{hf} \Big\} \nonumber \\
	&- \frac{1}{\rescalar{h}{h}} \imscalar{h}{\partial_i{h} f } \label{eq:H_ti_grad} \\
	H_{ij} &=  \frac{1}{\rescalar{h}{h}^{2}} \Big\{ \rescalar{h}{\partial_i {h}} \rescalar{{h}}{\partial_j {h}} +\imscalar{h}{\partial_i {h}} \imscalar{h}{\partial_j {h}} \Big\} \nonumber \\
	&- \frac{1}{\rescalar{h}{h}} \rescalar{\partial_i h}{\partial_j {h}} \label{eq:H_ij_grad} 
\end{align}

Such expressions, togheter with eq.~\eqref{eq:metric_expression} fully specify the metric computation.
The gradients $\partial_i h$ of the waveform can be computed with an accurate finite difference scheme.



\section{Details of the geometric template placing}\label{app:placing}

\blindtext
\blindtext
	%%%%%%%%%%%%%%%%%%%%%%%%%%%%%%%%% BIBLIOGRAPHY
	\bibliography{biblio.bib}
	\bibliographystyle{ieeetr}

\end{document}


<|MERGE_RESOLUTION|>--- conflicted
+++ resolved
@@ -22,7 +22,6 @@
 \usepackage{multirow}
 \usepackage{algpseudocode}
 \usepackage{algorithm}
-\usepackage{algorithmicx}
 \usepackage{rotating}
 \usepackage{tabularx}
 \usepackage{ragged2e}
@@ -30,12 +29,6 @@
 \usepackage{graphicx}
 \usepackage{siunitx}
 	\sisetup{output-decimal-marker={.}}
-
-	%To define a global variable in the algorithm
-\algdef{SE}[VARIABLES]{Variables}{EndVariables}
-   {\algorithmicvariables}
-   {\algorithmicend\ \algorithmicvariables}
-\algnewcommand{\algorithmicvariables}{\textbf{global variables}}
 	
 	%some math symbols
 \newcommand{\R}{\mathbb{R}}
@@ -251,39 +244,30 @@
 \end{equation}
 where $R_{[\theta_{min}, \theta_{max}]}$ is an hyper-cube (rectangle) with extrema $\theta_{min/max}$ and where $M$ is the metric evaluated at the center of the tile $\frac{\theta_{min}+\theta_{max}}{2}$.
 
-To tile the space we use the recursive \texttt{SplitTile} function described in alg.~\ref{alg:tiling}.
-Given an initial tile, covering the whole space of interests, the algorithm returns a list of tiles, which gives a finer cover of the original space.
-The number of tiles used is controlled by a threshold $V_{max}$ on $V_{tile}$, which is an indirect measure of the (metric) volume. It is defined as:
+To tile the space we use the iterative algorithm described in alg.~\ref{alg:tiling}.
+Given an initial tile, that covers the whole space of interests, the algorithm returns a list of tiles, covering the original space.
+The number of tiles is controlled by a parameter $V_{tile}$ which is an indirect measure of the (metric) volume. It is defined as:
 \begin{equation} \label{eq:templates}
 	V_{tile} = \frac{Vol(R_{[\theta_{min}, \theta_{max}]}) \sqrt{|M|}}{0.1^D}
 \end{equation}
 where $0.1$ is a reference distance.
 $V_{tile}$ has a straightforward interpretation: under certain assumptions (see sec.~\ref{sec:template_placing}), it is the number of templates that should lie into the tile if their spacing is exactly $0.1$.
-Setting a threshold value on $V_{tile}$ makes sure that all the tiles cover approximately the same volume, thus hosting the same number of templates: the smaller $V_{max}$ the more accurate is the coverage of the space (hence the higher is the computational cost).
+The choice of this parameter makes sure that all the tiles cover approximately the same volume, thus keeping the same number of templates: the smaller $V_{tile}$ the more accurate is the coverage of the space (hence the higher is the computational cost).
 
 As we limit to rectangular tiles, \texttt{mbank} is not able to deal with a non rectangular boundaries for the parameter space. This is of course a strict limitation, as the typical user may want to impose non cubic boundaries. However, due to the speed of the bank generation, a feasible approach to overcome such restriction is to generate the bank on a large domain of interest and imposing any non-linear boundary as a post processing step. \stefano{shall we implement this??? Given the new random approach it shouldn't be too difficult...}
 
 \begin{algorithm}[t!]
-\caption{Tiling generation function}
-\flushleft
-\hspace*{\algorithmicindent} \textbf{Input}: A tile $\mathcal{T} = \left(R, M\right)$ \\
-\hspace*{\algorithmicindent} \textbf{Output}: A list of tiles
+\caption{Tiling}
 \begin{algorithmic}
-	\Procedure{SplitTile}{$\mathcal{T}$, $V_{max}$}
-	  \If{$V_{max}<V_{tile}$}
-	  	\State\Return [$\mathcal{T}$]
-	  \Else
-	    \State $d \gets $ smaller (metric) dimension of $R$
-	    \State $R_{left}, R_{center}, R_{right} \gets $ 3 equal volume rectangles generated splitting $R$ along dimension $d$ 
-	    \State $M_{left}, M_{center}, M_{right} \gets $ metric evaluated at the center of each rectangle
-	  	\State $\mathcal{T}_{left},\mathcal{T}_{center}, \mathcal{T}_{right} \gets \left( R_{left}, M_{left}\right) \right),$
-	  		$\left( R_{center}, M_{center}\right) \right),$ $\left( R_{right}, M_{right}\right) \right)$
-%	  	\State $\mathcal{T}_{left} \gets \left( R_{left}, M_{left}\right) \right)$
-%	  	\State $\mathcal{T}_{center} \gets \left( R_{center}, M_{center}\right) \right)$
-%	  	\State $\mathcal{T}_{right} \gets \left( R_{right}, M_{right}\right) \right)$
-		\State\Return{[\Call{SplitTile}{$\mathcal{T}_{left}$}, \Call{SplitTile}{$\mathcal{T}_{center}$}, \Call{SplitTile}{$\mathcal{T}_{right}$}]}
- 	  \EndIf
-	\EndProcedure
+	\State WRITEME
+	\State $i \gets 10$
+	\If{$i\geq 5$} 
+		\State $i \gets i-1$
+	\Else
+		\If{$i\leq 3$}
+		    \State $i \gets i+2$
+		\EndIf
+	\EndIf
 \end{algorithmic}
 \label{alg:tiling}
 \end{algorithm}
@@ -330,7 +314,7 @@
 	 Iterative & 88 & 788 & 6344 \\ 
 	 \hline
 	 \end{tabular}
-	 \caption{A {\it qualitative} comparison of the different placing methods implemented \stefano{We need to think about this...}}
+	 \caption{A schematic comparison of the different placing methods implemented \stefano{We need to think about this...}}
  	 \label{tab:placing_methods}
 \end{table}
 
@@ -349,13 +333,8 @@
 \subsection{Metric accuracy} \label{sec:metric_accuracy}
 
 \begin{figure}[h]
-<<<<<<< HEAD
-	\includegraphics{metric_accuracy}
-	\caption{Metric accuracy, for different variable formats}
-=======
 	\includegraphics{metric_accuracy_Mq_s1z_s2z}
 	\caption{Metric accuracy, for different variable formats \sarah{what are the different colors here?}}
->>>>>>> 9274aa16
 	\label{fig:metric_accuracy}
 \end{figure}
 
